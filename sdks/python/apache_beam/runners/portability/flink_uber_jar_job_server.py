--- conflicted
+++ resolved
@@ -107,13 +107,9 @@
   def request(self, method, path, expected_status=200, **kwargs):
     response = method('%s/%s' % (self._master_url, path), **kwargs)
     if response.status_code != expected_status:
-<<<<<<< HEAD
-      raise RuntimeError(response.text)
-=======
       raise RuntimeError(
           "Request to %s failed with status %d: %s" %
           (url, response.status_code, response.text))
->>>>>>> f30ba119
     if response.text:
       return response.json()
 
