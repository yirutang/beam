/*
 * Licensed to the Apache Software Foundation (ASF) under one
 * or more contributor license agreements.  See the NOTICE file
 * distributed with this work for additional information
 * regarding copyright ownership.  The ASF licenses this file
 * to you under the Apache License, Version 2.0 (the
 * "License"); you may not use this file except in compliance
 * with the License.  You may obtain a copy of the License at
 *
 *     http://www.apache.org/licenses/LICENSE-2.0
 *
 * Unless required by applicable law or agreed to in writing, software
 * distributed under the License is distributed on an "AS IS" BASIS,
 * WITHOUT WARRANTIES OR CONDITIONS OF ANY KIND, either express or implied.
 * See the License for the specific language governing permissions and
 * limitations under the License.
 */
package org.apache.beam.sdk.io.gcp.testing;

import com.google.api.services.bigquery.model.Table;
import com.google.api.services.bigquery.model.TableRow;
import java.util.ArrayList;
import java.util.List;
import org.apache.beam.sdk.io.gcp.bigquery.TableRowJsonCoder;

/** Encapsulates a BigQuery Table, and it's contents. */
class TableContainer {
  Table table;
  List<TableRow> rows;
  List<String> ids;
  Long sizeBytes;

  TableContainer(Table table) {
    this.table = table;

    this.rows = new ArrayList<>();
    this.ids = new ArrayList<>();
    this.sizeBytes = 0L;
  }

  long addRow(TableRow row, String id) {
    rows.add(row);
<<<<<<< HEAD
    if (id != null) {
      ids.add(id);
    }
    long rowSize = row.toString().length();
    Long tableSize = table.getNumBytes();
    if (tableSize == null) {
      table.setNumBytes(rowSize);
    } else {
=======
    ids.add(id);
    long tableSize = table.getNumBytes() == null ? 0L : table.getNumBytes();
    try {
      long rowSize = TableRowJsonCoder.of().getEncodedElementByteSize(row);
>>>>>>> 693bc910
      table.setNumBytes(tableSize + rowSize);
      return rowSize;
    } catch (Exception ex) {
      throw new RuntimeException("Failed to convert the row to JSON", ex);
    }
  }

  Table getTable() {
    return table;
  }

  List<TableRow> getRows() {
    return rows;
  }

  List<String> getIds() {
    return ids;
  }
}<|MERGE_RESOLUTION|>--- conflicted
+++ resolved
@@ -40,21 +40,12 @@
 
   long addRow(TableRow row, String id) {
     rows.add(row);
-<<<<<<< HEAD
     if (id != null) {
       ids.add(id);
     }
-    long rowSize = row.toString().length();
-    Long tableSize = table.getNumBytes();
-    if (tableSize == null) {
-      table.setNumBytes(rowSize);
-    } else {
-=======
-    ids.add(id);
     long tableSize = table.getNumBytes() == null ? 0L : table.getNumBytes();
     try {
       long rowSize = TableRowJsonCoder.of().getEncodedElementByteSize(row);
->>>>>>> 693bc910
       table.setNumBytes(tableSize + rowSize);
       return rowSize;
     } catch (Exception ex) {
