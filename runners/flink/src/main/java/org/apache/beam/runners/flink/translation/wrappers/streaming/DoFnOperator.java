/*
 * Licensed to the Apache Software Foundation (ASF) under one
 * or more contributor license agreements.  See the NOTICE file
 * distributed with this work for additional information
 * regarding copyright ownership.  The ASF licenses this file
 * to you under the Apache License, Version 2.0 (the
 * "License"); you may not use this file except in compliance
 * with the License.  You may obtain a copy of the License at
 *
 *     http://www.apache.org/licenses/LICENSE-2.0
 *
 * Unless required by applicable law or agreed to in writing, software
 * distributed under the License is distributed on an "AS IS" BASIS,
 * WITHOUT WARRANTIES OR CONDITIONS OF ANY KIND, either express or implied.
 * See the License for the specific language governing permissions and
 * limitations under the License.
 */
package org.apache.beam.runners.flink.translation.wrappers.streaming;

import static org.apache.flink.util.Preconditions.checkArgument;

import edu.umd.cs.findbugs.annotations.SuppressFBWarnings;
import java.io.IOException;
import java.io.InputStream;
import java.io.OutputStream;
import java.io.Serializable;
import java.nio.ByteBuffer;
import java.util.ArrayList;
import java.util.Collection;
import java.util.HashMap;
import java.util.Iterator;
import java.util.List;
import java.util.Map;
import java.util.Optional;
import java.util.concurrent.ScheduledFuture;
import java.util.concurrent.locks.Lock;
import java.util.stream.Collectors;
import java.util.stream.Stream;
import javax.annotation.Nullable;
import org.apache.beam.runners.core.DoFnRunner;
import org.apache.beam.runners.core.DoFnRunners;
import org.apache.beam.runners.core.NullSideInputReader;
import org.apache.beam.runners.core.ProcessFnRunner;
import org.apache.beam.runners.core.PushbackSideInputDoFnRunner;
import org.apache.beam.runners.core.SideInputHandler;
import org.apache.beam.runners.core.SideInputReader;
import org.apache.beam.runners.core.SimplePushbackSideInputDoFnRunner;
import org.apache.beam.runners.core.SplittableParDoViaKeyedWorkItems;
import org.apache.beam.runners.core.StateInternals;
import org.apache.beam.runners.core.StateNamespace;
import org.apache.beam.runners.core.StateNamespaces.WindowNamespace;
import org.apache.beam.runners.core.StatefulDoFnRunner;
import org.apache.beam.runners.core.StepContext;
import org.apache.beam.runners.core.TimerInternals;
import org.apache.beam.runners.core.TimerInternals.TimerData;
import org.apache.beam.runners.core.construction.SerializablePipelineOptions;
import org.apache.beam.runners.flink.FlinkPipelineOptions;
import org.apache.beam.runners.flink.metrics.DoFnRunnerWithMetricsUpdate;
import org.apache.beam.runners.flink.metrics.FlinkMetricContainer;
import org.apache.beam.runners.flink.translation.types.CoderTypeSerializer;
import org.apache.beam.runners.flink.translation.utils.NoopLock;
import org.apache.beam.runners.flink.translation.utils.Workarounds;
import org.apache.beam.runners.flink.translation.wrappers.streaming.stableinput.BufferingDoFnRunner;
import org.apache.beam.runners.flink.translation.wrappers.streaming.state.FlinkBroadcastStateInternals;
import org.apache.beam.runners.flink.translation.wrappers.streaming.state.FlinkStateInternals;
import org.apache.beam.sdk.coders.Coder;
import org.apache.beam.sdk.coders.StructuredCoder;
import org.apache.beam.sdk.coders.VarIntCoder;
import org.apache.beam.sdk.io.FileSystems;
import org.apache.beam.sdk.options.PipelineOptions;
import org.apache.beam.sdk.state.StateSpec;
import org.apache.beam.sdk.state.TimeDomain;
import org.apache.beam.sdk.transforms.DoFn;
import org.apache.beam.sdk.transforms.DoFnSchemaInformation;
import org.apache.beam.sdk.transforms.join.RawUnionValue;
import org.apache.beam.sdk.transforms.reflect.DoFnInvoker;
import org.apache.beam.sdk.transforms.reflect.DoFnInvokers;
import org.apache.beam.sdk.transforms.reflect.DoFnSignature;
import org.apache.beam.sdk.transforms.reflect.DoFnSignatures;
import org.apache.beam.sdk.transforms.windowing.BoundedWindow;
import org.apache.beam.sdk.util.WindowedValue;
import org.apache.beam.sdk.values.KV;
import org.apache.beam.sdk.values.PCollectionView;
import org.apache.beam.sdk.values.TupleTag;
import org.apache.beam.sdk.values.WindowingStrategy;
import org.apache.beam.vendor.guava.v26_0_jre.com.google.common.base.Joiner;
import org.apache.beam.vendor.guava.v26_0_jre.com.google.common.base.Preconditions;
import org.apache.beam.vendor.guava.v26_0_jre.com.google.common.collect.ImmutableMap;
import org.apache.beam.vendor.guava.v26_0_jre.com.google.common.collect.Iterables;
import org.apache.flink.annotation.VisibleForTesting;
import org.apache.flink.api.common.state.ListState;
import org.apache.flink.api.common.state.ListStateDescriptor;
import org.apache.flink.api.common.state.MapState;
import org.apache.flink.api.common.state.MapStateDescriptor;
import org.apache.flink.api.common.typeutils.base.StringSerializer;
import org.apache.flink.api.java.functions.KeySelector;
import org.apache.flink.runtime.state.KeyedStateBackend;
import org.apache.flink.runtime.state.OperatorStateBackend;
import org.apache.flink.runtime.state.StateInitializationContext;
import org.apache.flink.runtime.state.StateSnapshotContext;
import org.apache.flink.streaming.api.CheckpointingMode;
import org.apache.flink.streaming.api.graph.StreamConfig;
import org.apache.flink.streaming.api.operators.AbstractStreamOperator;
import org.apache.flink.streaming.api.operators.ChainingStrategy;
import org.apache.flink.streaming.api.operators.InternalTimer;
import org.apache.flink.streaming.api.operators.InternalTimerService;
import org.apache.flink.streaming.api.operators.OneInputStreamOperator;
import org.apache.flink.streaming.api.operators.Output;
import org.apache.flink.streaming.api.operators.Triggerable;
import org.apache.flink.streaming.api.operators.TwoInputStreamOperator;
import org.apache.flink.streaming.api.watermark.Watermark;
import org.apache.flink.streaming.runtime.streamrecord.StreamRecord;
import org.apache.flink.streaming.runtime.tasks.StreamTask;
import org.apache.flink.util.OutputTag;
import org.joda.time.Instant;

/**
 * Flink operator for executing {@link DoFn DoFns}.
 *
 * @param <InputT> the input type of the {@link DoFn}
 * @param <OutputT> the output type of the {@link DoFn}
 */
public class DoFnOperator<InputT, OutputT> extends AbstractStreamOperator<WindowedValue<OutputT>>
    implements OneInputStreamOperator<WindowedValue<InputT>, WindowedValue<OutputT>>,
        TwoInputStreamOperator<WindowedValue<InputT>, RawUnionValue, WindowedValue<OutputT>>,
        Triggerable<ByteBuffer, TimerData> {

  protected DoFn<InputT, OutputT> doFn;

  protected final SerializablePipelineOptions serializedOptions;

  protected final TupleTag<OutputT> mainOutputTag;
  protected final List<TupleTag<?>> additionalOutputTags;

  protected final Collection<PCollectionView<?>> sideInputs;
  protected final Map<Integer, PCollectionView<?>> sideInputTagMapping;

  protected final WindowingStrategy<?, ?> windowingStrategy;

  protected final OutputManagerFactory<OutputT> outputManagerFactory;

  protected transient DoFnRunner<InputT, OutputT> doFnRunner;
  protected transient PushbackSideInputDoFnRunner<InputT, OutputT> pushbackDoFnRunner;
  protected transient BufferingDoFnRunner<InputT, OutputT> bufferingDoFnRunner;

  protected transient SideInputHandler sideInputHandler;

  protected transient SideInputReader sideInputReader;

  protected transient BufferedOutputManager<OutputT> outputManager;

  private transient DoFnInvoker<InputT, OutputT> doFnInvoker;

  protected transient FlinkStateInternals<?> keyedStateInternals;
  protected transient FlinkTimerInternals timerInternals;

  protected final String stepName;

  private final Coder<WindowedValue<InputT>> windowedInputCoder;

  private final Map<TupleTag<?>, Coder<?>> outputCoders;

  protected final Coder<?> keyCoder;

  final KeySelector<WindowedValue<InputT>, ?> keySelector;

  private final TimerInternals.TimerDataCoderV2 timerCoder;

  /** Max number of elements to include in a bundle. */
  private final long maxBundleSize;
  /** Max duration of a bundle. */
  private final long maxBundleTimeMills;

  private final DoFnSchemaInformation doFnSchemaInformation;

  private final Map<String, PCollectionView<?>> sideInputMapping;

  /** If true, we must process elements only after a checkpoint is finished. */
  private final boolean requiresStableInput;

  protected transient InternalTimerService<TimerData> timerService;

  private transient PushedBackElementsHandler<WindowedValue<InputT>> pushedBackElementsHandler;

  /** Metrics container for reporting Beam metrics to Flink (null if metrics are disabled). */
  @Nullable transient FlinkMetricContainer flinkMetricContainer;

  /** A timer that finishes the current bundle after a fixed amount of time. */
  private transient ScheduledFuture<?> checkFinishBundleTimer;

  /**
   * This and the below fields need to be volatile because we use multiple threads to access these.
   * (a) the main processing thread (b) a timer thread to finish bundles by a timeout instead of the
   * number of element However, we do not need a lock because Flink makes sure to acquire the
   * "checkpointing" lock for the main processing but also for timer set via its {@code
   * timerService}.
   *
   * <p>The volatile flag can be removed once https://issues.apache.org/jira/browse/FLINK-12481 has
   * been addressed.
   */
  private transient volatile boolean bundleStarted;
  /** Number of processed elements in the current bundle. */
  private transient volatile long elementCount;
  /** Time that the last bundle was finished (to set the timer). */
  private transient volatile long lastFinishBundleTime;
  /** Callback to be executed after the current bundle was finished. */
  private transient volatile Runnable bundleFinishedCallback;

  // Watermark state.
  // Volatile because these can be set in two mutually exclusive threads (see above).
  protected transient volatile long currentInputWatermark;
  protected transient volatile long currentSideInputWatermark;
  protected transient volatile long currentOutputWatermark;
  private transient volatile long pushedBackWatermark;

  /** Constructor for DoFnOperator. */
  public DoFnOperator(
      DoFn<InputT, OutputT> doFn,
      String stepName,
      Coder<WindowedValue<InputT>> inputWindowedCoder,
      Map<TupleTag<?>, Coder<?>> outputCoders,
      TupleTag<OutputT> mainOutputTag,
      List<TupleTag<?>> additionalOutputTags,
      OutputManagerFactory<OutputT> outputManagerFactory,
      WindowingStrategy<?, ?> windowingStrategy,
      Map<Integer, PCollectionView<?>> sideInputTagMapping,
      Collection<PCollectionView<?>> sideInputs,
      PipelineOptions options,
      Coder<?> keyCoder,
      KeySelector<WindowedValue<InputT>, ?> keySelector,
      DoFnSchemaInformation doFnSchemaInformation,
      Map<String, PCollectionView<?>> sideInputMapping) {
    this.doFn = doFn;
    this.stepName = stepName;
    this.windowedInputCoder = inputWindowedCoder;
    this.outputCoders = outputCoders;
    this.mainOutputTag = mainOutputTag;
    this.additionalOutputTags = additionalOutputTags;
    this.sideInputTagMapping = sideInputTagMapping;
    this.sideInputs = sideInputs;
    this.serializedOptions = new SerializablePipelineOptions(options);
    this.windowingStrategy = windowingStrategy;
    this.outputManagerFactory = outputManagerFactory;

    setChainingStrategy(ChainingStrategy.ALWAYS);

    this.keyCoder = keyCoder;
    this.keySelector = keySelector;

    this.timerCoder =
        TimerInternals.TimerDataCoderV2.of(windowingStrategy.getWindowFn().windowCoder());

    FlinkPipelineOptions flinkOptions = options.as(FlinkPipelineOptions.class);

    this.maxBundleSize = flinkOptions.getMaxBundleSize();
    Preconditions.checkArgument(maxBundleSize > 0, "Bundle size must be at least 1");
    this.maxBundleTimeMills = flinkOptions.getMaxBundleTimeMills();
    Preconditions.checkArgument(maxBundleTimeMills > 0, "Bundle time must be at least 1");
    this.doFnSchemaInformation = doFnSchemaInformation;
    this.sideInputMapping = sideInputMapping;

    this.requiresStableInput =
        // WindowDoFnOperator does not use a DoFn
        doFn != null
            && DoFnSignatures.getSignature(doFn.getClass()).processElement().requiresStableInput();

    if (requiresStableInput) {
      Preconditions.checkState(
          CheckpointingMode.valueOf(flinkOptions.getCheckpointingMode())
              == CheckpointingMode.EXACTLY_ONCE,
          "Checkpointing mode is not set to exactly once but @RequiresStableInput is used.");
      Preconditions.checkState(
          flinkOptions.getCheckpointingInterval() > 0,
          "No checkpointing configured but pipeline uses @RequiresStableInput");
      LOG.warn(
          "Enabling stable input for transform {}. Will only process elements at most every {} milliseconds.",
          stepName,
          flinkOptions.getCheckpointingInterval()
              + Math.max(0, flinkOptions.getMinPauseBetweenCheckpoints()));
    }
  }

  // allow overriding this in WindowDoFnOperator because this one dynamically creates
  // the DoFn
  protected DoFn<InputT, OutputT> getDoFn() {
    return doFn;
  }

  // allow overriding this, for example SplittableDoFnOperator will not create a
  // stateful DoFn runner because ProcessFn, which is used for executing a Splittable DoFn
  // doesn't play by the normal DoFn rules and WindowDoFnOperator uses LateDataDroppingDoFnRunner
  protected DoFnRunner<InputT, OutputT> createWrappingDoFnRunner(
      DoFnRunner<InputT, OutputT> wrappedRunner, StepContext stepContext) {

    if (keyCoder != null) {
      StatefulDoFnRunner.CleanupTimer cleanupTimer =
          new StatefulDoFnRunner.TimeInternalsCleanupTimer(timerInternals, windowingStrategy);

      // we don't know the window type
      @SuppressWarnings({"unchecked", "rawtypes"})
      Coder windowCoder = windowingStrategy.getWindowFn().windowCoder();

      @SuppressWarnings({"unchecked", "rawtypes"})
      StatefulDoFnRunner.StateCleaner<?> stateCleaner =
          new StatefulDoFnRunner.StateInternalsStateCleaner<>(
              doFn, keyedStateInternals, windowCoder);

      return DoFnRunners.defaultStatefulDoFnRunner(
          doFn,
          getInputCoder(),
          wrappedRunner,
          stepContext,
          windowingStrategy,
          cleanupTimer,
          stateCleaner,
          true /* requiresTimeSortedInput is supported */);

    } else {
      return doFnRunner;
    }
  }

  @Override
  public void setup(
      StreamTask<?, ?> containingTask,
      StreamConfig config,
      Output<StreamRecord<WindowedValue<OutputT>>> output) {

    // make sure that FileSystems is initialized correctly
    FileSystems.setDefaultPipelineOptions(serializedOptions.get());

    super.setup(containingTask, config, output);
  }

  @Override
  public void initializeState(StateInitializationContext context) throws Exception {
    super.initializeState(context);

    ListStateDescriptor<WindowedValue<InputT>> pushedBackStateDescriptor =
        new ListStateDescriptor<>(
            "pushed-back-elements", new CoderTypeSerializer<>(windowedInputCoder));

    if (keySelector != null) {
      pushedBackElementsHandler =
          KeyedPushedBackElementsHandler.create(
              keySelector, getKeyedStateBackend(), pushedBackStateDescriptor);
    } else {
      ListState<WindowedValue<InputT>> listState =
          getOperatorStateBackend().getListState(pushedBackStateDescriptor);
      pushedBackElementsHandler = NonKeyedPushedBackElementsHandler.create(listState);
    }

    setCurrentInputWatermark(BoundedWindow.TIMESTAMP_MIN_VALUE.getMillis());
    setCurrentSideInputWatermark(BoundedWindow.TIMESTAMP_MIN_VALUE.getMillis());
    setCurrentOutputWatermark(BoundedWindow.TIMESTAMP_MIN_VALUE.getMillis());

    sideInputReader = NullSideInputReader.of(sideInputs);

    if (!sideInputs.isEmpty()) {

      FlinkBroadcastStateInternals sideInputStateInternals =
          new FlinkBroadcastStateInternals<>(
              getContainingTask().getIndexInSubtaskGroup(), getOperatorStateBackend());

      sideInputHandler = new SideInputHandler(sideInputs, sideInputStateInternals);
      sideInputReader = sideInputHandler;

      Stream<WindowedValue<InputT>> pushedBack = pushedBackElementsHandler.getElements();
      long min =
          pushedBack.map(v -> v.getTimestamp().getMillis()).reduce(Long.MAX_VALUE, Math::min);
      setPushedBackWatermark(min);
    } else {
      setPushedBackWatermark(Long.MAX_VALUE);
    }

    // StatefulPardo or WindowDoFn
    if (keyCoder != null) {
      keyedStateInternals =
          new FlinkStateInternals<>((KeyedStateBackend) getKeyedStateBackend(), keyCoder);

      if (timerService == null) {
        timerService =
            getInternalTimerService("beam-timer", new CoderTypeSerializer<>(timerCoder), this);
      }

      timerInternals = new FlinkTimerInternals();
    }

    outputManager =
        outputManagerFactory.create(
            output, getLockToAcquireForStateAccessDuringBundles(), getOperatorStateBackend());
  }

  /**
   * Subclasses may provide a lock to ensure that the state backend is not accessed concurrently
   * during bundle execution.
   */
  protected Lock getLockToAcquireForStateAccessDuringBundles() {
    return NoopLock.get();
  }

  @Override
  public void open() throws Exception {
    // WindowDoFnOperator need use state and timer to get DoFn.
    // So must wait StateInternals and TimerInternals ready.
    // This will be called after initializeState()
    this.doFn = getDoFn();
    doFnInvoker = DoFnInvokers.invokerFor(doFn);
    doFnInvoker.invokeSetup();

    FlinkPipelineOptions options = serializedOptions.get().as(FlinkPipelineOptions.class);
    StepContext stepContext = new FlinkStepContext();
    doFnRunner =
        DoFnRunners.simpleRunner(
            options,
            doFn,
            sideInputReader,
            outputManager,
            mainOutputTag,
            additionalOutputTags,
            stepContext,
            getInputCoder(),
            outputCoders,
            windowingStrategy,
            doFnSchemaInformation,
            sideInputMapping);

    if (requiresStableInput) {
      // put this in front of the root FnRunner before any additional wrappers
      doFnRunner =
          bufferingDoFnRunner =
              BufferingDoFnRunner.create(
                  doFnRunner,
                  "stable-input-buffer",
                  windowedInputCoder,
                  windowingStrategy.getWindowFn().windowCoder(),
                  getOperatorStateBackend(),
                  getKeyedStateBackend());
    }
    doFnRunner = createWrappingDoFnRunner(doFnRunner, stepContext);
    earlyBindStateIfNeeded();

<<<<<<< HEAD
    if (options.getEnableMetrics()) {
      flinkMetricContainer =
          new FlinkMetricContainer(getRuntimeContext(), options.getDisableMetricAccumulator());
=======
    if (!options.getDisableMetrics()) {
      flinkMetricContainer = new FlinkMetricContainer(getRuntimeContext());
>>>>>>> f30ba119
      doFnRunner = new DoFnRunnerWithMetricsUpdate<>(stepName, doFnRunner, flinkMetricContainer);
    }

    elementCount = 0L;
    lastFinishBundleTime = getProcessingTimeService().getCurrentProcessingTime();

    // Schedule timer to check timeout of finish bundle.
    long bundleCheckPeriod = Math.max(maxBundleTimeMills / 2, 1);
    checkFinishBundleTimer =
        getProcessingTimeService()
            .scheduleAtFixedRate(
                timestamp -> checkInvokeFinishBundleByTime(), bundleCheckPeriod, bundleCheckPeriod);

    if (doFn instanceof SplittableParDoViaKeyedWorkItems.ProcessFn) {
      pushbackDoFnRunner =
          new ProcessFnRunner<>((DoFnRunner) doFnRunner, sideInputs, sideInputHandler);
    } else {
      pushbackDoFnRunner =
          SimplePushbackSideInputDoFnRunner.create(doFnRunner, sideInputs, sideInputHandler);
    }
  }

  private void earlyBindStateIfNeeded() throws IllegalArgumentException, IllegalAccessException {
    if (keyCoder != null) {
      if (doFn != null) {
        DoFnSignature signature = DoFnSignatures.getSignature(doFn.getClass());
        FlinkStateInternals.EarlyBinder earlyBinder =
            new FlinkStateInternals.EarlyBinder(getKeyedStateBackend());
        for (DoFnSignature.StateDeclaration value : signature.stateDeclarations().values()) {
          StateSpec<?> spec =
              (StateSpec<?>) signature.stateDeclarations().get(value.id()).field().get(doFn);
          spec.bind(value.id(), earlyBinder);
        }
        if (doFnRunner instanceof StatefulDoFnRunner) {
          ((StatefulDoFnRunner<InputT, OutputT, BoundedWindow>) doFnRunner)
              .getSystemStateTags()
              .forEach(tag -> tag.getSpec().bind(tag.getId(), earlyBinder));
        }
      }
    }
  }

  @Override
  public void dispose() throws Exception {
    try {
      Optional.ofNullable(checkFinishBundleTimer).ifPresent(timer -> timer.cancel(true));
      Workarounds.deleteStaticCaches();
      Optional.ofNullable(doFnInvoker).ifPresent(DoFnInvoker::invokeTeardown);
    } finally {
      // This releases all task's resources. We need to call this last
      // to ensure that state, timers, or output buffers can still be
      // accessed during finishing the bundle.
      super.dispose();
    }
  }

  @Override
  public void close() throws Exception {
    try {
      flinkMetricContainer.registerMetricsForPipelineResult();
      // This is our last change to block shutdown of this operator while
      // there are still remaining processing-time timers. Flink will ignore pending
      // processing-time timers when upstream operators have shut down and will also
      // shut down this operator with pending processing-time timers.
      while (this.numProcessingTimeTimers() > 0) {
        getContainingTask().getCheckpointLock().wait(100);
      }
      if (this.numProcessingTimeTimers() > 0) {
        throw new RuntimeException(
            "There are still processing-time timers left, this indicates a bug");
      }

      // make sure we send a +Inf watermark downstream. It can happen that we receive +Inf
      // in processWatermark*() but have holds, so we have to re-evaluate here.
      processWatermark(new Watermark(Long.MAX_VALUE));
      invokeFinishBundle();
      if (currentOutputWatermark < Long.MAX_VALUE) {
        if (keyedStateInternals == null) {
          throw new RuntimeException("Current watermark is still " + currentOutputWatermark + ".");

        } else {
          throw new RuntimeException(
              "There are still watermark holds. Watermark held at "
                  + keyedStateInternals.watermarkHold().getMillis()
                  + ".");
        }
      }
    } finally {
      super.close();
    }

    // sanity check: these should have been flushed out by +Inf watermarks
    if (!sideInputs.isEmpty()) {

      List<WindowedValue<InputT>> pushedBackElements =
          pushedBackElementsHandler.getElements().collect(Collectors.toList());

      if (pushedBackElements.size() > 0) {
        String pushedBackString = Joiner.on(",").join(pushedBackElements);
        throw new RuntimeException(
            "Leftover pushed-back data: " + pushedBackString + ". This indicates a bug.");
      }
    }
  }

  protected long getPushbackWatermarkHold() {
    return pushedBackWatermark;
  }

  protected void setPushedBackWatermark(long watermark) {
    pushedBackWatermark = watermark;
  }

  protected void setBundleFinishedCallback(Runnable callback) {
    this.bundleFinishedCallback = callback;
  }

  @Override
  public final void processElement(StreamRecord<WindowedValue<InputT>> streamRecord)
      throws Exception {
    checkInvokeStartBundle();
    doFnRunner.processElement(streamRecord.getValue());
    checkInvokeFinishBundleByCount();
  }

  @Override
  public final void processElement1(StreamRecord<WindowedValue<InputT>> streamRecord)
      throws Exception {
    checkInvokeStartBundle();
    Iterable<WindowedValue<InputT>> justPushedBack =
        pushbackDoFnRunner.processElementInReadyWindows(streamRecord.getValue());

    long min = pushedBackWatermark;
    for (WindowedValue<InputT> pushedBackValue : justPushedBack) {
      min = Math.min(min, pushedBackValue.getTimestamp().getMillis());
      pushedBackElementsHandler.pushBack(pushedBackValue);
    }
    setPushedBackWatermark(min);

    checkInvokeFinishBundleByCount();
  }

  /**
   * Add the side input value. Here we are assuming that views have already been materialized and
   * are sent over the wire as {@link Iterable}. Subclasses may elect to perform materialization in
   * state and receive side input incrementally instead.
   *
   * @param streamRecord
   */
  protected void addSideInputValue(StreamRecord<RawUnionValue> streamRecord) {
    @SuppressWarnings("unchecked")
    WindowedValue<Iterable<?>> value =
        (WindowedValue<Iterable<?>>) streamRecord.getValue().getValue();

    PCollectionView<?> sideInput = sideInputTagMapping.get(streamRecord.getValue().getUnionTag());
    sideInputHandler.addSideInputValue(sideInput, value);
  }

  @Override
  public final void processElement2(StreamRecord<RawUnionValue> streamRecord) throws Exception {
    // we finish the bundle because the newly arrived side-input might
    // make a view available that was previously not ready.
    // The PushbackSideInputRunner will only reset it's cache of non-ready windows when
    // finishing a bundle.
    invokeFinishBundle();
    checkInvokeStartBundle();

    // add the side input, which may cause pushed back elements become eligible for processing
    addSideInputValue(streamRecord);

    List<WindowedValue<InputT>> newPushedBack = new ArrayList<>();

    Iterator<WindowedValue<InputT>> it = pushedBackElementsHandler.getElements().iterator();

    while (it.hasNext()) {
      WindowedValue<InputT> element = it.next();
      // we need to set the correct key in case the operator is
      // a (keyed) window operator
      setKeyContextElement1(new StreamRecord<>(element));

      Iterable<WindowedValue<InputT>> justPushedBack =
          pushbackDoFnRunner.processElementInReadyWindows(element);
      Iterables.addAll(newPushedBack, justPushedBack);
    }

    pushedBackElementsHandler.clear();
    long min = Long.MAX_VALUE;
    for (WindowedValue<InputT> pushedBackValue : newPushedBack) {
      min = Math.min(min, pushedBackValue.getTimestamp().getMillis());
      pushedBackElementsHandler.pushBack(pushedBackValue);
    }
    setPushedBackWatermark(min);

    checkInvokeFinishBundleByCount();

    // maybe output a new watermark
    processWatermark1(new Watermark(currentInputWatermark));
  }

  @Override
  public void processWatermark(Watermark mark) throws Exception {
    processWatermark1(mark);
  }

  @Override
  public void processWatermark1(Watermark mark) throws Exception {
    // We do the check here because we are guaranteed to at least get the +Inf watermark on the
    // main input when the job finishes.
    if (currentSideInputWatermark >= BoundedWindow.TIMESTAMP_MAX_VALUE.getMillis()) {
      // this means we will never see any more side input
      // we also do the check here because we might have received the side-input MAX watermark
      // before receiving any main-input data
      emitAllPushedBackData();
    }

    setCurrentInputWatermark(mark.getTimestamp());

    if (keyCoder == null) {
      long potentialOutputWatermark = Math.min(getPushbackWatermarkHold(), currentInputWatermark);
      if (potentialOutputWatermark > currentOutputWatermark) {
        setCurrentOutputWatermark(potentialOutputWatermark);
        emitWatermark(currentOutputWatermark);
      }
    } else {
      // hold back by the pushed back values waiting for side inputs
      long pushedBackInputWatermark = Math.min(getPushbackWatermarkHold(), mark.getTimestamp());

      timeServiceManager.advanceWatermark(new Watermark(pushedBackInputWatermark));

      Instant watermarkHold = keyedStateInternals.watermarkHold();

      long combinedWatermarkHold = Math.min(watermarkHold.getMillis(), getPushbackWatermarkHold());
      if (timerInternals.getWatermarkHoldMs() < Long.MAX_VALUE) {
        combinedWatermarkHold =
            Math.min(combinedWatermarkHold, timerInternals.getWatermarkHoldMs());
      }
      long potentialOutputWatermark = Math.min(pushedBackInputWatermark, combinedWatermarkHold);

      if (potentialOutputWatermark > currentOutputWatermark) {
        setCurrentOutputWatermark(potentialOutputWatermark);
        emitWatermark(currentOutputWatermark);
      }
    }
  }

  private void emitWatermark(long watermark) {
    // Must invoke finishBatch before emit the +Inf watermark otherwise there are some late events.
    if (watermark >= BoundedWindow.TIMESTAMP_MAX_VALUE.getMillis()) {
      invokeFinishBundle();
    }
    output.emitWatermark(new Watermark(watermark));
  }

  @Override
  public void processWatermark2(Watermark mark) throws Exception {

    setCurrentSideInputWatermark(mark.getTimestamp());
    if (mark.getTimestamp() >= BoundedWindow.TIMESTAMP_MAX_VALUE.getMillis()) {
      // this means we will never see any more side input
      emitAllPushedBackData();

      // maybe output a new watermark
      processWatermark1(new Watermark(currentInputWatermark));
    }
  }

  /**
   * Emits all pushed-back data. This should be used once we know that there will not be any future
   * side input, i.e. that there is no point in waiting.
   */
  private void emitAllPushedBackData() throws Exception {

    Iterator<WindowedValue<InputT>> it = pushedBackElementsHandler.getElements().iterator();

    while (it.hasNext()) {
      checkInvokeStartBundle();
      WindowedValue<InputT> element = it.next();
      // we need to set the correct key in case the operator is
      // a (keyed) window operator
      setKeyContextElement1(new StreamRecord<>(element));

      doFnRunner.processElement(element);
    }

    pushedBackElementsHandler.clear();

    setPushedBackWatermark(Long.MAX_VALUE);
  }

  /**
   * Check whether invoke startBundle, if it is, need to output elements that were buffered as part
   * of finishing a bundle in snapshot() first.
   *
   * <p>In order to avoid having {@link DoFnRunner#processElement(WindowedValue)} or {@link
   * DoFnRunner#onTimer(String, BoundedWindow, Instant, TimeDomain)} not between StartBundle and
   * FinishBundle, this method needs to be called in each processElement and each processWatermark
   * and onProcessingTime. Do not need to call in onEventTime, because it has been guaranteed in the
   * processWatermark.
   */
  private void checkInvokeStartBundle() {
    if (!bundleStarted) {
      outputManager.flushBuffer();
      pushbackDoFnRunner.startBundle();
      bundleStarted = true;
    }
  }

  /** Check whether invoke finishBundle by elements count. Called in processElement. */
  @SuppressWarnings("NonAtomicVolatileUpdate")
  @SuppressFBWarnings("VO_VOLATILE_INCREMENT")
  private void checkInvokeFinishBundleByCount() {
    // We do not access this statement concurrently but we want to make sure that each thread
    // sees the latest value, which is why we use volatile. See the class field section above
    // for more information.
    //noinspection NonAtomicOperationOnVolatileField
    elementCount++;
    if (elementCount >= maxBundleSize) {
      invokeFinishBundle();
    }
  }

  /** Check whether invoke finishBundle by timeout. */
  private void checkInvokeFinishBundleByTime() {
    long now = getProcessingTimeService().getCurrentProcessingTime();
    if (now - lastFinishBundleTime >= maxBundleTimeMills) {
      invokeFinishBundle();
    }
  }

  protected final void invokeFinishBundle() {
    if (bundleStarted) {
      pushbackDoFnRunner.finishBundle();
      elementCount = 0L;
      lastFinishBundleTime = getProcessingTimeService().getCurrentProcessingTime();
      bundleStarted = false;
      // callback only after current bundle was fully finalized
      // it could start a new bundle, for example resulting from timer processing
      if (bundleFinishedCallback != null) {
        bundleFinishedCallback.run();
        bundleFinishedCallback = null;
      }
    }
  }

  @Override
  public final void snapshotState(StateSnapshotContext context) throws Exception {
    if (requiresStableInput) {
      // We notify the BufferingDoFnRunner to associate buffered state with this
      // snapshot id and start a new buffer for elements arriving after this snapshot.
      bufferingDoFnRunner.checkpoint(context.getCheckpointId());
    }

    // We can't output here anymore because the checkpoint barrier has already been
    // sent downstream. This is going to change with 1.6/1.7's prepareSnapshotBarrier.
    try {
      outputManager.openBuffer();
      // Ensure that no new bundle gets started as part of finishing a bundle
      while (bundleStarted) {
        invokeFinishBundle();
      }
      outputManager.closeBuffer();
    } catch (Exception e) {
      // https://jira.apache.org/jira/browse/FLINK-14653
      // Any regular exception during checkpointing will be tolerated by Flink because those
      // typically do not affect the execution flow. We need to fail hard here because errors
      // in bundle execution are application errors which are not related to checkpointing.
      throw new Error("Checkpointing failed because bundle failed to finalize.", e);
    }

    super.snapshotState(context);
  }

  @Override
  public final void notifyCheckpointComplete(long checkpointId) throws Exception {
    super.notifyCheckpointComplete(checkpointId);
    if (requiresStableInput) {
      // We can now release all buffered data which was held back for
      // @RequiresStableInput guarantees.
      bufferingDoFnRunner.checkpointCompleted(checkpointId);
    }
  }

  @Override
  public void onEventTime(InternalTimer<ByteBuffer, TimerData> timer) throws Exception {
    checkInvokeStartBundle();
    fireTimer(timer);
  }

  @Override
  public void onProcessingTime(InternalTimer<ByteBuffer, TimerData> timer) throws Exception {
    checkInvokeStartBundle();
    fireTimer(timer);
  }

  // allow overriding this in WindowDoFnOperator
  protected void fireTimer(InternalTimer<ByteBuffer, TimerData> timer) {
    TimerInternals.TimerData timerData = timer.getNamespace();
    StateNamespace namespace = timerData.getNamespace();
    // This is a user timer, so namespace must be WindowNamespace
    checkArgument(namespace instanceof WindowNamespace);
    BoundedWindow window = ((WindowNamespace) namespace).getWindow();
    timerInternals.cleanupPendingTimer(timer.getNamespace(), true);
    pushbackDoFnRunner.onTimer(
        timerData.getTimerId(),
        timerData.getTimerFamilyId(),
        window,
        timerData.getTimestamp(),
        timerData.getOutputTimestamp(),
        timerData.getDomain());
  }

  private void setCurrentInputWatermark(long currentInputWatermark) {
    this.currentInputWatermark = currentInputWatermark;
  }

  private void setCurrentSideInputWatermark(long currentInputWatermark) {
    this.currentSideInputWatermark = currentInputWatermark;
  }

  private void setCurrentOutputWatermark(long currentOutputWatermark) {
    this.currentOutputWatermark = currentOutputWatermark;
  }

  @SuppressWarnings("unchecked")
  Coder<InputT> getInputCoder() {
    return (Coder<InputT>) Iterables.getOnlyElement(windowedInputCoder.getCoderArguments());
  }

  /** Factory for creating an {@link BufferedOutputManager} from a Flink {@link Output}. */
  interface OutputManagerFactory<OutputT> extends Serializable {
    BufferedOutputManager<OutputT> create(
        Output<StreamRecord<WindowedValue<OutputT>>> output,
        Lock bufferLock,
        OperatorStateBackend operatorStateBackend)
        throws Exception;
  }

  /**
   * A {@link DoFnRunners.OutputManager} that can buffer its outputs. Uses {@link
   * PushedBackElementsHandler} to buffer the data. Buffering data is necessary because no elements
   * can be emitted during {@code snapshotState}. This can be removed once we upgrade Flink to >=
   * 1.6 which allows us to finish the bundle before the checkpoint barriers have been emitted.
   */
  public static class BufferedOutputManager<OutputT> implements DoFnRunners.OutputManager {

    private final TupleTag<OutputT> mainTag;
    private final Map<TupleTag<?>, OutputTag<WindowedValue<?>>> tagsToOutputTags;
    private final Map<TupleTag<?>, Integer> tagsToIds;
    /**
     * A lock to be acquired before writing to the buffer. This lock will only be acquired during
     * buffering. It will not be acquired during flushing the buffer.
     */
    private final Lock bufferLock;

    private Map<Integer, TupleTag<?>> idsToTags;
    /** Elements buffered during a snapshot, by output id. */
    @VisibleForTesting
    final PushedBackElementsHandler<KV<Integer, WindowedValue<?>>> pushedBackElementsHandler;

    protected final Output<StreamRecord<WindowedValue<OutputT>>> output;

    private boolean openBuffer = false;

    BufferedOutputManager(
        Output<StreamRecord<WindowedValue<OutputT>>> output,
        TupleTag<OutputT> mainTag,
        Map<TupleTag<?>, OutputTag<WindowedValue<?>>> tagsToOutputTags,
        Map<TupleTag<?>, Integer> tagsToIds,
        Lock bufferLock,
        PushedBackElementsHandler<KV<Integer, WindowedValue<?>>> pushedBackElementsHandler) {
      this.output = output;
      this.mainTag = mainTag;
      this.tagsToOutputTags = tagsToOutputTags;
      this.tagsToIds = tagsToIds;
      this.bufferLock = bufferLock;
      this.idsToTags = new HashMap<>();
      for (Map.Entry<TupleTag<?>, Integer> entry : tagsToIds.entrySet()) {
        idsToTags.put(entry.getValue(), entry.getKey());
      }
      this.pushedBackElementsHandler = pushedBackElementsHandler;
    }

    void openBuffer() {
      this.openBuffer = true;
    }

    void closeBuffer() {
      this.openBuffer = false;
    }

    @Override
    public <T> void output(TupleTag<T> tag, WindowedValue<T> value) {
      if (!openBuffer) {
        emit(tag, value);
      } else {
        buffer(KV.of(tagsToIds.get(tag), value));
      }
    }

    private void buffer(KV<Integer, WindowedValue<?>> taggedValue) {
      try {
        bufferLock.lock();
        pushedBackElementsHandler.pushBack(taggedValue);
      } catch (Exception e) {
        throw new RuntimeException("Couldn't pushback element.", e);
      } finally {
        bufferLock.unlock();
      }
    }

    /**
     * Flush elements of bufferState to Flink Output. This method can't be invoked in {@link
     * #snapshotState(StateSnapshotContext)}. The buffer should be flushed before starting a new
     * bundle when the buffer cannot be concurrently accessed and thus does not need to be guarded
     * by a lock.
     */
    void flushBuffer() {
      if (openBuffer) {
        // Buffering currently in progress, do not proceed
        return;
      }
      try {
        pushedBackElementsHandler
            .getElements()
            .forEach(
                element ->
                    emit(idsToTags.get(element.getKey()), (WindowedValue) element.getValue()));
        pushedBackElementsHandler.clear();
      } catch (Exception e) {
        throw new RuntimeException("Couldn't flush pushed back elements.", e);
      }
    }

    private <T> void emit(TupleTag<T> tag, WindowedValue<T> value) {
      if (tag.equals(mainTag)) {
        // with tagged outputs we can't get around this because we don't
        // know our own output type...
        @SuppressWarnings("unchecked")
        WindowedValue<OutputT> castValue = (WindowedValue<OutputT>) value;
        output.collect(new StreamRecord<>(castValue));
      } else {
        @SuppressWarnings("unchecked")
        OutputTag<WindowedValue<T>> outputTag = (OutputTag) tagsToOutputTags.get(tag);
        output.collect(outputTag, new StreamRecord<>(value));
      }
    }
  }

  /** Coder for KV of id and value. It will be serialized in Flink checkpoint. */
  private static class TaggedKvCoder extends StructuredCoder<KV<Integer, WindowedValue<?>>> {

    private Map<Integer, Coder<WindowedValue<?>>> idsToCoders;

    TaggedKvCoder(Map<Integer, Coder<WindowedValue<?>>> idsToCoders) {
      this.idsToCoders = idsToCoders;
    }

    @Override
    public void encode(KV<Integer, WindowedValue<?>> kv, OutputStream out) throws IOException {
      Coder<WindowedValue<?>> coder = idsToCoders.get(kv.getKey());
      VarIntCoder.of().encode(kv.getKey(), out);
      coder.encode(kv.getValue(), out);
    }

    @Override
    public KV<Integer, WindowedValue<?>> decode(InputStream in) throws IOException {
      Integer id = VarIntCoder.of().decode(in);
      Coder<WindowedValue<?>> coder = idsToCoders.get(id);
      WindowedValue<?> value = coder.decode(in);
      return KV.of(id, value);
    }

    @Override
    public List<? extends Coder<?>> getCoderArguments() {
      return new ArrayList<>(idsToCoders.values());
    }

    @Override
    public void verifyDeterministic() throws NonDeterministicException {
      for (Coder<?> coder : idsToCoders.values()) {
        verifyDeterministic(this, "Coder must be deterministic", coder);
      }
    }
  }

  /**
   * Implementation of {@link OutputManagerFactory} that creates an {@link BufferedOutputManager}
   * that can write to multiple logical outputs by Flink side output.
   */
  public static class MultiOutputOutputManagerFactory<OutputT>
      implements OutputManagerFactory<OutputT> {

    private TupleTag<OutputT> mainTag;
    private Map<TupleTag<?>, Integer> tagsToIds;
    private Map<TupleTag<?>, OutputTag<WindowedValue<?>>> tagsToOutputTags;
    private Map<TupleTag<?>, Coder<WindowedValue<?>>> tagsToCoders;

    // There is no side output.
    @SuppressWarnings("unchecked")
    public MultiOutputOutputManagerFactory(
        TupleTag<OutputT> mainTag, Coder<WindowedValue<OutputT>> mainCoder) {
      this(
          mainTag,
          new HashMap<>(),
          ImmutableMap.<TupleTag<?>, Coder<WindowedValue<?>>>builder()
              .put(mainTag, (Coder) mainCoder)
              .build(),
          ImmutableMap.<TupleTag<?>, Integer>builder().put(mainTag, 0).build());
    }

    public MultiOutputOutputManagerFactory(
        TupleTag<OutputT> mainTag,
        Map<TupleTag<?>, OutputTag<WindowedValue<?>>> tagsToOutputTags,
        Map<TupleTag<?>, Coder<WindowedValue<?>>> tagsToCoders,
        Map<TupleTag<?>, Integer> tagsToIds) {
      this.mainTag = mainTag;
      this.tagsToOutputTags = tagsToOutputTags;
      this.tagsToCoders = tagsToCoders;
      this.tagsToIds = tagsToIds;
    }

    @Override
    public BufferedOutputManager<OutputT> create(
        Output<StreamRecord<WindowedValue<OutputT>>> output,
        Lock bufferLock,
        OperatorStateBackend operatorStateBackend)
        throws Exception {
      Preconditions.checkNotNull(output);
      Preconditions.checkNotNull(bufferLock);
      Preconditions.checkNotNull(operatorStateBackend);

      TaggedKvCoder taggedKvCoder = buildTaggedKvCoder();
      ListStateDescriptor<KV<Integer, WindowedValue<?>>> taggedOutputPushbackStateDescriptor =
          new ListStateDescriptor<>("bundle-buffer-tag", new CoderTypeSerializer<>(taggedKvCoder));
      ListState<KV<Integer, WindowedValue<?>>> listStateBuffer =
          operatorStateBackend.getListState(taggedOutputPushbackStateDescriptor);
      PushedBackElementsHandler<KV<Integer, WindowedValue<?>>> pushedBackElementsHandler =
          NonKeyedPushedBackElementsHandler.create(listStateBuffer);

      return new BufferedOutputManager<>(
          output, mainTag, tagsToOutputTags, tagsToIds, bufferLock, pushedBackElementsHandler);
    }

    private TaggedKvCoder buildTaggedKvCoder() {
      ImmutableMap.Builder<Integer, Coder<WindowedValue<?>>> idsToCodersBuilder =
          ImmutableMap.builder();
      for (Map.Entry<TupleTag<?>, Integer> entry : tagsToIds.entrySet()) {
        idsToCodersBuilder.put(entry.getValue(), tagsToCoders.get(entry.getKey()));
      }
      return new TaggedKvCoder(idsToCodersBuilder.build());
    }
  }

  /**
   * {@link StepContext} for running {@link DoFn DoFns} on Flink. This does not allow accessing
   * state or timer internals.
   */
  protected class FlinkStepContext implements StepContext {

    @Override
    public StateInternals stateInternals() {
      return keyedStateInternals;
    }

    @Override
    public TimerInternals timerInternals() {
      return timerInternals;
    }
  }

  class FlinkTimerInternals implements TimerInternals {

    /**
     * Pending Timers (=not been fired yet) by context id. The id is generated from the state
     * namespace of the timer and the timer's id. Necessary for supporting removal of existing
     * timers. In Flink removal of timers can only be done by providing id and time of the timer.
     */
    final MapState<String, TimerData> pendingTimersById;

    long watermarkHoldMs = Long.MAX_VALUE;

    private FlinkTimerInternals() {
      MapStateDescriptor<String, TimerData> pendingTimersByIdStateDescriptor =
          new MapStateDescriptor<>(
              "pending-timers", new StringSerializer(), new CoderTypeSerializer<>(timerCoder));
      this.pendingTimersById = getKeyedStateStore().getMapState(pendingTimersByIdStateDescriptor);
    }

    long getWatermarkHoldMs() {
      return watermarkHoldMs;
    }

    void updateWatermarkHold() {
      this.watermarkHoldMs = Long.MAX_VALUE;
      try {
        for (TimerData timerData : pendingTimersById.values()) {
          this.watermarkHoldMs =
              Math.min(timerData.getOutputTimestamp().getMillis(), this.watermarkHoldMs);
        }
      } catch (Exception e) {
        throw new RuntimeException("Exception while reading set of timers", e);
      }
    }

    @Override
    public void setTimer(
        StateNamespace namespace,
        String timerId,
        String timerFamilyId,
        Instant target,
        Instant outputTimestamp,
        TimeDomain timeDomain) {
      setTimer(
          TimerData.of(timerId, timerFamilyId, namespace, target, outputTimestamp, timeDomain));
    }

    /**
     * @deprecated use {@link #setTimer(StateNamespace, String, String, Instant, Instant,
     *     TimeDomain)}.
     */
    @Deprecated
    @Override
    public void setTimer(TimerData timer) {
      try {
        String contextTimerId = getContextTimerId(timer.getTimerId(), timer.getNamespace());
        // Only one timer can exist at a time for a given timer id and context.
        // If a timer gets set twice in the same context, the second must
        // override the first. Thus, we must cancel any pending timers
        // before we set the new one.
        cancelPendingTimerById(contextTimerId);
        registerTimer(timer, contextTimerId);
        updateWatermarkHold();
      } catch (Exception e) {
        throw new RuntimeException("Failed to set timer", e);
      }
    }

    private void registerTimer(TimerData timer, String contextTimerId) throws Exception {
      long time = timer.getTimestamp().getMillis();
      switch (timer.getDomain()) {
        case EVENT_TIME:
          timerService.registerEventTimeTimer(timer, adjustTimestampForFlink(time));
          break;
        case PROCESSING_TIME:
        case SYNCHRONIZED_PROCESSING_TIME:
          timerService.registerProcessingTimeTimer(timer, adjustTimestampForFlink(time));
          break;
        default:
          throw new UnsupportedOperationException("Unsupported time domain: " + timer.getDomain());
      }
      pendingTimersById.put(contextTimerId, timer);
    }

    private void cancelPendingTimerById(String contextTimerId) throws Exception {
      TimerData oldTimer = pendingTimersById.get(contextTimerId);
      if (oldTimer != null) {
        deleteTimerInternal(oldTimer, false);
      }
    }

    void cleanupPendingTimer(TimerData timer, boolean updateWatermark) {
      try {
        pendingTimersById.remove(getContextTimerId(timer.getTimerId(), timer.getNamespace()));
        if (updateWatermark) {
          updateWatermarkHold();
        }
      } catch (Exception e) {
        throw new RuntimeException("Failed to cleanup state with pending timers", e);
      }
    }

    /** Unique contextual id of a timer. Used to look up any existing timers in a context. */
    private String getContextTimerId(String timerId, StateNamespace namespace) {
      return timerId + namespace.stringKey();
    }

    /** @deprecated use {@link #deleteTimer(StateNamespace, String, TimeDomain)}. */
    @Deprecated
    @Override
    public void deleteTimer(StateNamespace namespace, String timerId, String timerFamilyId) {
      throw new UnsupportedOperationException("Canceling of a timer by ID is not yet supported.");
    }

    @Override
    public void deleteTimer(StateNamespace namespace, String timerId, TimeDomain timeDomain) {
      try {
        cancelPendingTimerById(getContextTimerId(timerId, namespace));
        updateWatermarkHold();
      } catch (Exception e) {
        throw new RuntimeException("Failed to cancel timer", e);
      }
    }

    /** @deprecated use {@link #deleteTimer(StateNamespace, String, TimeDomain)}. */
    @Override
    @Deprecated
    public void deleteTimer(TimerData timerKey) {
      deleteTimerInternal(timerKey, true);
    }

    void deleteTimerInternal(TimerData timerKey, boolean updateWatermark) {
      cleanupPendingTimer(timerKey, true);
      long time = timerKey.getTimestamp().getMillis();
      switch (timerKey.getDomain()) {
        case EVENT_TIME:
          timerService.deleteEventTimeTimer(timerKey, adjustTimestampForFlink(time));
          break;
        case PROCESSING_TIME:
        case SYNCHRONIZED_PROCESSING_TIME:
          timerService.deleteProcessingTimeTimer(timerKey, adjustTimestampForFlink(time));
          break;
        default:
          throw new UnsupportedOperationException(
              "Unsupported time domain: " + timerKey.getDomain());
      }
    }

    @Override
    public Instant currentProcessingTime() {
      return new Instant(timerService.currentProcessingTime());
    }

    @Nullable
    @Override
    public Instant currentSynchronizedProcessingTime() {
      return new Instant(timerService.currentProcessingTime());
    }

    @Override
    public Instant currentInputWatermarkTime() {
      return new Instant(Math.min(currentInputWatermark, getPushbackWatermarkHold()));
    }

    @Nullable
    @Override
    public Instant currentOutputWatermarkTime() {
      return new Instant(currentOutputWatermark);
    }

    /**
     * In Beam, a timer with timestamp {@code T} is only illegible for firing when the time has
     * moved past this time stamp, i.e. {@code T < current_time}. In the case of event time,
     * current_time is the watermark, in the case of processing time it is the system time.
     *
     * <p>Flink's TimerService has different semantics because it only ensures {@code T <=
     * current_time}.
     *
     * <p>To make up for this, we need to add one millisecond to Flink's internal timer timestamp.
     * Note that we do not modify Beam's timestamp and we are not exposing Flink's timestamp.
     *
     * <p>See also https://jira.apache.org/jira/browse/BEAM-3863
     */
    private long adjustTimestampForFlink(long beamTimerTimestamp) {
      if (beamTimerTimestamp == Long.MAX_VALUE) {
        // We would overflow, do not adjust timestamp
        return Long.MAX_VALUE;
      }
      return beamTimerTimestamp + 1;
    }
  }
}<|MERGE_RESOLUTION|>--- conflicted
+++ resolved
@@ -440,14 +440,8 @@
     doFnRunner = createWrappingDoFnRunner(doFnRunner, stepContext);
     earlyBindStateIfNeeded();
 
-<<<<<<< HEAD
-    if (options.getEnableMetrics()) {
-      flinkMetricContainer =
-          new FlinkMetricContainer(getRuntimeContext(), options.getDisableMetricAccumulator());
-=======
     if (!options.getDisableMetrics()) {
       flinkMetricContainer = new FlinkMetricContainer(getRuntimeContext());
->>>>>>> f30ba119
       doFnRunner = new DoFnRunnerWithMetricsUpdate<>(stepName, doFnRunner, flinkMetricContainer);
     }
 
