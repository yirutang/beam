--- conflicted
+++ resolved
@@ -91,12 +91,7 @@
     assertThat(options.getExecutionModeForBatch(), is(ExecutionMode.PIPELINED.name()));
     assertThat(options.getSavepointPath(), is(nullValue()));
     assertThat(options.getAllowNonRestoredState(), is(false));
-<<<<<<< HEAD
-    assertThat(options.getEnableMetrics(), is(true));
-    assertThat(options.getDisableMetricAccumulator(), is(false));
-=======
     assertThat(options.getDisableMetrics(), is(false));
->>>>>>> f30ba119
   }
 
   @Test(expected = Exception.class)
